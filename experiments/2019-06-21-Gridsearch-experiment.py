<<<<<<< HEAD
import matplotlib.pyplot as plt
=======
from config import abc
import cloudpickle
from itertools import product
import os
>>>>>>> 486da668
import numpy as np
import pandas as pd
from scipy import signal
from tqdm import tqdm

from config import abc
from unified_model.coupling import ConstantCoupling
from unified_model.evaluate import AdcProcessor, LabeledVideoProcessor
from unified_model.mechanical_system.damper import ConstantDamper
from unified_model.mechanical_system.input_excitation.accelerometer import \
    AccelerometerInput
from unified_model.mechanical_system.spring.mechanical_spring import \
    MechanicalSpring
from unified_model.metrics import (dtw_euclid_distance,
                                   root_mean_square_percentage_diff)
from unified_model.unified import UnifiedModel
from unified_model.utils.utils import (build_paramater_grid, collect_samples,
                                       update_nested_attributes)

base_unified_model = UnifiedModel.load_from_disk('../my_saved_model/')

base_groundtruth_path = './data/2019-05-23/'

pixel_scales = {'A': 0.18451, 'B': 0.148148}
seconds_per_frame = {'A': 1/80, 'B': 1/60}
samples = {}
samples['A'] = collect_samples(base_path=base_groundtruth_path,
                               acc_pattern='A/*acc*.csv',
                               adc_pattern='A/*adc*.csv',
                               labeled_video_pattern='A/*labels*.csv')
samples['B'] = collect_samples(base_path=base_groundtruth_path,
                               acc_pattern='B/*acc*.csv',
                               adc_pattern='B/*adc*.csv',
                               labeled_video_pattern='B/*labels*.csv')
accelerometer_inputs = {}
accelerometer_inputs['A'] = [
    AccelerometerInput(raw_accelerometer_input=sample.acc_df,
                       accel_column='z_G',
                       time_column='time(ms)',
                       accel_unit='g',
                       time_unit='ms',
                       smooth=True,
                       interpolate=True) for sample in samples['A']
]

accelerometer_inputs['B'] = [
    AccelerometerInput(raw_accelerometer_input=sample.acc_df,
                       accel_column='z_G',
                       time_column='time(ms)',
                       accel_unit='g',
                       time_unit='ms',
                       smooth=True,
                       interpolate=True) for sample in samples['B']
]


def make_mechanical_spring(damper_constant):
    return MechanicalSpring(push_direction='down',
                            position=110/1000,
                            strength=1000,
                            pure=False,
                            damper_constant=damper_constant)

<<<<<<< HEAD
=======
damping_coefficients = np.linspace(0.01, 1, 30)
mech_spring_coefficients = [0.0125]  # Found from investigation
constant_coupling_values = np.linspace(0.0, 3, 30)
>>>>>>> 486da668

####################
which_device = 'A'
which_sample = 1

pixel_scale = pixel_scales[which_device]
seconds_per_frame = seconds_per_frame[which_device]

accelerometer_inputs = accelerometer_inputs[which_device]
input_ = [which_sample]
####################


# Gridsearch parameters
damping_coefficients = np.linspace(0.03, 0.04, 10)
mech_spring_coefficients = np.linspace(0, 0.25, 5) #[0.0125]  # Found from investigation
constant_coupling_values = np.linspace(0.3, 2, 10)
rectification_drop = [0.10]
flux_models = [which_device]
dflux_models = [which_device]
coil_resistance = [which_device]

# Overrides (set parameters for test)
# damping_coefficients = [0.035]
# mech_spring_coefficients = [0.0000]
# constant_coupling_values = [0.5]

param_dict = {
    'mechanical_model.input_': input_,
    'mechanical_model.damper': damping_coefficients,
    'mechanical_model.mechanical_spring': mech_spring_coefficients,
    'coupling_model': constant_coupling_values,
    'electrical_model.rectification_drop': rectification_drop,
    'electrical_model.flux_model': flux_models,
    'electrical_model.dflux_model': dflux_models,
    'electrical_model.coil_resistance': coil_resistance
}

func_dict = {
    'mechanical_model.input_': lambda x: accelerometer_inputs[x],
    'mechanical_model.damper': ConstantDamper,
    'mechanical_model.mechanical_spring': make_mechanical_spring,
    'coupling_model': ConstantCoupling,
    'electrical_model.rectification_drop': lambda x: x,
    'electrical_model.flux_model': lambda x: abc.flux_models[x],
    'electrical_model.dflux_model': lambda x: abc.dflux_models[x],

    'electrical_model.coil_resistance': lambda x: abc.coil_resistance[x]
}

translation_dict = {
    'mechanical_model.damper': 'friction_damping',
    'mechanical_model.mechanical_spring': 'spring_damping',
    'coupling_model': 'coupling_factor'
}

# Build the grid to search
param_grid, val_grid = build_paramater_grid(param_dict, func_dict)

# Prepare scoring objects + groundtruth
labeled_video_processor = LabeledVideoProcessor(
    L=125,
    mm=10,
    seconds_per_frame=seconds_per_frame,
    pixel_scale=pixel_scale)

voltage_division_ratio = 1/0.342
adc_processor = AdcProcessor(
    voltage_division_ratio=voltage_division_ratio,
    smooth=True)

# Metrics
mechanical_metrics = {'dtw_euclid_m': dtw_euclid_distance}
mechanical_v_metrics = {'dtw_euclid_mv': dtw_euclid_distance}
electrical_metrics = {'rms_perc_diff': root_mean_square_percentage_diff,
                      'dtw_euclid_e': dtw_euclid_distance}

mech_scores = []
mech_v_scores = []
elec_scores = []

# Target values
y_target, y_time_target = labeled_video_processor.fit_transform(
    samples[which_device][which_sample].video_labels_df,
    impute_missing_values=True
)
emf_target, emf_time_target = adc_processor.fit_transform(
    samples[which_device][which_sample].adc_df
)
yv_target = signal.savgol_filter(y_target, 9, 4)
yv_target = np.gradient(yv_target)/np.gradient(y_time_target)

# Execution loop
curves = []
for param_set in tqdm(param_grid):
    new_unified_model = update_nested_attributes(base_unified_model,
                                                 update_dict=param_set)

    new_unified_model.solve(t_start=0,
                            t_end=8,
                            t_max_step=1e-3,
                            y0=[0., 0., 0.04, 0., 0.])

    m_score, m_eval = new_unified_model.score_mechanical_model(
        metrics_dict=mechanical_metrics,
        y_target=y_target,
        time_target=y_time_target,
        prediction_expr='x3-x1',
        warp=False,
        return_evaluator=True
    )

    mv_score, mv_eval = new_unified_model.score_mechanical_model(
        metrics_dict=mechanical_v_metrics,
        y_target=yv_target,
        time_target=y_time_target,
        prediction_expr='x4-x2',
        warp=False,
        return_evaluator=True
    )

    e_score, e_eval = new_unified_model.score_electrical_model(
        time_target=emf_time_target,
        emf_target=emf_target,
        metrics_dict=electrical_metrics,
        prediction_expr='g(t, x5)',
        warp=False,
        return_evaluator=True,
        closed_circuit=True,
        clip_threshold=1e-1
    )

    curves.append(
        {
            'time': m_eval.time_,
            'y': m_eval.y_predict_,
            'y_dot': mv_eval.y_predict_,
            'emf': e_eval.emf_predict_
        }
    )
    mech_v_scores.append(mv_score)
    mech_scores.append(m_score)
    elec_scores.append(e_score)


def curves_to_dataframe(curves, sampling_rate=3):
    """Convert a list of dictionaries, `curves`, into a pandas dataframe.

    Each key of each element in `curves` will become a column.
    """
    df_list = []
    for i, c in enumerate(curves):
        # Subsample
        subsampled_curve = {}
        for k, v in c.items():
            subsampled_curve[k] = v[::sampling_rate]

        single_curve = pd.DataFrame(subsampled_curve)
        single_curve['idx'] = i
        df_list.append(single_curve)

    return pd.concat(df_list)


def scores_to_dataframe(scores,
                        param_dict,
                        param_values_grid,
                        translation_dict):
    """
    Transform scores, with model parameters that produced those scores, into
    a dataframe.
    """
    metrics = list(scores[0]._asdict().keys())  # List of metrics
    parameter_keys = list(param_dict.keys())  # List of all possible parameters

    accumulated_metrics = {m: [] for m in metrics}
    accumulated_parameters = {p: [] for p in translation_dict.values()}

    for i, s in enumerate(scores):  # For each experiment
        # Accumulate scores / metrics
        for m in metrics:
            accumulated_metrics[m].append(s._asdict()[m])
        # Accumulate parameters
        for k, v in translation_dict.items():
            parameter_index = parameter_keys.index(k)
            accumulated_parameters[v].append(param_values_grid[i][parameter_index])

    accumulated_parameters.update(accumulated_metrics)
    return pd.DataFrame(accumulated_parameters)


df_curves = curves_to_dataframe(curves, sampling_rate=3)

df = scores_to_dataframe(
    mech_scores,
    param_dict,
    val_grid,
    translation_dict
)
df_elec = scores_to_dataframe(
    elec_scores,
    param_dict,
    val_grid,
    translation_dict
)
df_mv = scores_to_dataframe(
    mech_v_scores,
    param_dict,
    val_grid,
    translation_dict
)

df['dtw_euclid_mv'] = df_mv['dtw_euclid_mv']
df['abs_rms_perc_diff'] = np.abs(df_elec['rms_perc_diff'])
df['dtw_euclid_e'] = df_elec['dtw_euclid_e']

df.to_csv('result.csv')

df['dtw_euclid_m_'] = df['dtw_euclid_m']/np.max(df['dtw_euclid_m'])
df['dtw_euclid_mv_'] = df['dtw_euclid_mv']/np.max(df['dtw_euclid_mv'])
df['mms'] = (df['dtw_euclid_m_'] + df['dtw_euclid_mv_'])/2  # Mean Mech Score --> MMS

<<<<<<< HEAD
df.to_csv(f'{which_device}_{which_sample}_result.csv')
df_curves.to_csv(f'{which_device}_{which_sample}_curves.xz')
=======
df.to_csv('result.csv')

with open('mech_evals.pkl', 'wb') as f:
    cloudpickle.dump(mech_evals, f)

# from plotnine import *
# p = ggplot(aes(x='friction_damping', y='em_coupling', size='dtw_euclid'), df)
# p = p + geom_point()
# p.__repr__()
>>>>>>> 486da668
<|MERGE_RESOLUTION|>--- conflicted
+++ resolved
@@ -1,11 +1,7 @@
-<<<<<<< HEAD
-import matplotlib.pyplot as plt
-=======
 from config import abc
 import cloudpickle
 from itertools import product
 import os
->>>>>>> 486da668
 import numpy as np
 import pandas as pd
 from scipy import signal
@@ -69,12 +65,9 @@
                             pure=False,
                             damper_constant=damper_constant)
 
-<<<<<<< HEAD
-=======
 damping_coefficients = np.linspace(0.01, 1, 30)
 mech_spring_coefficients = [0.0125]  # Found from investigation
 constant_coupling_values = np.linspace(0.0, 3, 30)
->>>>>>> 486da668
 
 ####################
 which_device = 'A'
@@ -290,24 +283,9 @@
 df['dtw_euclid_mv'] = df_mv['dtw_euclid_mv']
 df['abs_rms_perc_diff'] = np.abs(df_elec['rms_perc_diff'])
 df['dtw_euclid_e'] = df_elec['dtw_euclid_e']
-
-df.to_csv('result.csv')
-
 df['dtw_euclid_m_'] = df['dtw_euclid_m']/np.max(df['dtw_euclid_m'])
 df['dtw_euclid_mv_'] = df['dtw_euclid_mv']/np.max(df['dtw_euclid_mv'])
 df['mms'] = (df['dtw_euclid_m_'] + df['dtw_euclid_mv_'])/2  # Mean Mech Score --> MMS
 
-<<<<<<< HEAD
 df.to_csv(f'{which_device}_{which_sample}_result.csv')
-df_curves.to_csv(f'{which_device}_{which_sample}_curves.xz')
-=======
-df.to_csv('result.csv')
-
-with open('mech_evals.pkl', 'wb') as f:
-    cloudpickle.dump(mech_evals, f)
-
-# from plotnine import *
-# p = ggplot(aes(x='friction_damping', y='em_coupling', size='dtw_euclid'), df)
-# p = p + geom_point()
-# p.__repr__()
->>>>>>> 486da668
+df_curves.to_csv(f'{which_device}_{which_sample}_curves.xz')